mod persistence;
pub mod terminal_element;
pub mod terminal_panel;

// todo!()
// use crate::terminal_element::TerminalElement;
use editor::{scroll::autoscroll::Autoscroll, Editor};
use gpui::{
    div, impl_actions, overlay, AnyElement, AppContext, DismissEvent, EventEmitter, FocusHandle,
    FocusableView, KeyContext, KeyDownEvent, Keystroke, Model, MouseButton, MouseDownEvent, Pixels,
    Render, Styled, Subscription, Task, View, VisualContext, WeakView,
};
use language::Bias;
use persistence::TERMINAL_DB;
use project::{search::SearchQuery, LocalWorktree, Project};
use terminal::{
    alacritty_terminal::{
        index::Point,
        term::{search::RegexSearch, TermMode},
    },
    terminal_settings::{TerminalBlink, TerminalSettings, WorkingDirectory},
    Clear, Copy, Event, MaybeNavigationTarget, Paste, ShowCharacterPalette, Terminal,
};
use terminal_element::TerminalElement;
use ui::{h_stack, prelude::*, ContextMenu, Icon, IconElement, Label};
use util::{paths::PathLikeWithPosition, ResultExt};
use workspace::{
    item::{BreadcrumbText, Item, ItemEvent},
    notifications::NotifyResultExt,
    register_deserializable_item,
    searchable::{SearchEvent, SearchOptions, SearchableItem},
    CloseActiveItem, NewCenterTerminal, Pane, ToolbarItemLocation, Workspace, WorkspaceId,
};

use anyhow::Context;
use dirs::home_dir;
use serde::Deserialize;
use settings::Settings;
use smol::Timer;

use std::{
    ops::RangeInclusive,
    path::{Path, PathBuf},
    sync::Arc,
    time::Duration,
};

const CURSOR_BLINK_INTERVAL: Duration = Duration::from_millis(500);

///Event to transmit the scroll from the element to the view
#[derive(Clone, Debug, PartialEq)]
pub struct ScrollTerminal(pub i32);

#[derive(Clone, Debug, Default, Deserialize, PartialEq)]
pub struct SendText(String);

#[derive(Clone, Debug, Default, Deserialize, PartialEq)]
pub struct SendKeystroke(String);

impl_actions!(terminal_view, [SendText, SendKeystroke]);

pub fn init(cx: &mut AppContext) {
    terminal_panel::init(cx);
    terminal::init(cx);

    register_deserializable_item::<TerminalView>(cx);

    cx.observe_new_views(|workspace: &mut Workspace, _| {
        workspace.register_action(TerminalView::deploy);
    })
    .detach();
}

///A terminal view, maintains the PTY's file handles and communicates with the terminal
pub struct TerminalView {
    terminal: Model<Terminal>,
    focus_handle: FocusHandle,
    has_new_content: bool,
    //Currently using iTerm bell, show bell emoji in tab until input is received
    has_bell: bool,
    context_menu: Option<(View<ContextMenu>, gpui::Point<Pixels>, Subscription)>,
    blink_state: bool,
    blinking_on: bool,
    blinking_paused: bool,
    blink_epoch: usize,
    can_navigate_to_selected_word: bool,
    workspace_id: WorkspaceId,
    _subscriptions: Vec<Subscription>,
}

impl EventEmitter<Event> for TerminalView {}
impl EventEmitter<ItemEvent> for TerminalView {}
impl EventEmitter<SearchEvent> for TerminalView {}

impl FocusableView for TerminalView {
    fn focus_handle(&self, _cx: &AppContext) -> FocusHandle {
        self.focus_handle.clone()
    }
}

impl TerminalView {
    ///Create a new Terminal in the current working directory or the user's home directory
    pub fn deploy(
        workspace: &mut Workspace,
        _: &NewCenterTerminal,
        cx: &mut ViewContext<Workspace>,
    ) {
        let strategy = TerminalSettings::get_global(cx);
        let working_directory =
            get_working_directory(workspace, cx, strategy.working_directory.clone());

        let window = cx.window_handle();
        let terminal = workspace
            .project()
            .update(cx, |project, cx| {
                project.create_terminal(working_directory, window, cx)
            })
            .notify_err(workspace, cx);

        if let Some(terminal) = terminal {
            let view = cx.build_view(|cx| {
                TerminalView::new(
                    terminal,
                    workspace.weak_handle(),
                    workspace.database_id(),
                    cx,
                )
            });
            workspace.add_item(Box::new(view), cx)
        }
    }

    pub fn new(
        terminal: Model<Terminal>,
        workspace: WeakView<Workspace>,
        workspace_id: WorkspaceId,
        cx: &mut ViewContext<Self>,
    ) -> Self {
        cx.observe(&terminal, |_, _, cx| cx.notify()).detach();
        cx.subscribe(&terminal, move |this, _, event, cx| match event {
            Event::Wakeup => {
                if !this.focus_handle.is_focused(cx) {
                    this.has_new_content = true;
                }
                cx.notify();
                cx.emit(Event::Wakeup);
                cx.emit(ItemEvent::UpdateTab);
                cx.emit(SearchEvent::MatchesInvalidated);
            }

            Event::Bell => {
                this.has_bell = true;
                cx.emit(Event::Wakeup);
            }

            Event::BlinkChanged => this.blinking_on = !this.blinking_on,

            Event::TitleChanged => {
                cx.emit(ItemEvent::UpdateTab);
                if let Some(foreground_info) = &this.terminal().read(cx).foreground_process_info {
                    let cwd = foreground_info.cwd.clone();

                    let item_id = cx.entity_id();
                    let workspace_id = this.workspace_id;
                    cx.background_executor()
                        .spawn(async move {
                            TERMINAL_DB
                                .save_working_directory(item_id.as_u64(), workspace_id, cwd)
                                .await
                                .log_err();
                        })
                        .detach();
                }
            }

            Event::NewNavigationTarget(maybe_navigation_target) => {
                this.can_navigate_to_selected_word = match maybe_navigation_target {
                    Some(MaybeNavigationTarget::Url(_)) => true,
                    Some(MaybeNavigationTarget::PathLike(maybe_path)) => {
                        !possible_open_targets(&workspace, maybe_path, cx).is_empty()
                    }
                    None => false,
                }
            }

            Event::Open(maybe_navigation_target) => match maybe_navigation_target {
                MaybeNavigationTarget::Url(url) => cx.open_url(url),

                MaybeNavigationTarget::PathLike(maybe_path) => {
                    if !this.can_navigate_to_selected_word {
                        return;
                    }
                    let potential_abs_paths = possible_open_targets(&workspace, maybe_path, cx);
                    if let Some(path) = potential_abs_paths.into_iter().next() {
                        let is_dir = path.path_like.is_dir();
                        let task_workspace = workspace.clone();
                        cx.spawn(|_, mut cx| async move {
                            let opened_items = task_workspace
                                .update(&mut cx, |workspace, cx| {
                                    workspace.open_paths(vec![path.path_like], is_dir, cx)
                                })
                                .context("workspace update")?
                                .await;
                            anyhow::ensure!(
                                opened_items.len() == 1,
                                "For a single path open, expected single opened item"
                            );
                            let opened_item = opened_items
                                .into_iter()
                                .next()
                                .unwrap()
                                .transpose()
                                .context("path open")?;
                            if is_dir {
                                task_workspace.update(&mut cx, |workspace, cx| {
                                    workspace.project().update(cx, |_, cx| {
                                        cx.emit(project::Event::ActivateProjectPanel);
                                    })
                                })?;
                            } else {
                                if let Some(row) = path.row {
                                    let col = path.column.unwrap_or(0);
                                    if let Some(active_editor) =
                                        opened_item.and_then(|item| item.downcast::<Editor>())
                                    {
                                        active_editor
                                            .downgrade()
                                            .update(&mut cx, |editor, cx| {
                                                let snapshot = editor.snapshot(cx).display_snapshot;
                                                let point = snapshot.buffer_snapshot.clip_point(
                                                    language::Point::new(
                                                        row.saturating_sub(1),
                                                        col.saturating_sub(1),
                                                    ),
                                                    Bias::Left,
                                                );
                                                editor.change_selections(
                                                    Some(Autoscroll::center()),
                                                    cx,
                                                    |s| s.select_ranges([point..point]),
                                                );
                                            })
                                            .log_err();
                                    }
                                }
                            }
                            anyhow::Ok(())
                        })
                        .detach_and_log_err(cx);
                    }
                }
            },
            Event::BreadcrumbsChanged => cx.emit(ItemEvent::UpdateBreadcrumbs),
            Event::CloseTerminal => cx.emit(ItemEvent::CloseItem),
            Event::SelectionsChanged => cx.emit(SearchEvent::ActiveMatchChanged),
        })
        .detach();

        let focus_handle = cx.focus_handle();
        let focus_in = cx.on_focus_in(&focus_handle, |terminal_view, cx| {
            terminal_view.focus_in(cx);
        });
        let focus_out = cx.on_focus_out(&focus_handle, |terminal_view, cx| {
            terminal_view.focus_out(cx);
        });

        Self {
            terminal,
            has_new_content: true,
            has_bell: false,
            focus_handle: cx.focus_handle(),
            context_menu: None,
            blink_state: true,
            blinking_on: false,
            blinking_paused: false,
            blink_epoch: 0,
            can_navigate_to_selected_word: false,
            workspace_id,
            _subscriptions: vec![focus_in, focus_out],
        }
    }

    pub fn model(&self) -> &Model<Terminal> {
        &self.terminal
    }

    pub fn has_new_content(&self) -> bool {
        self.has_new_content
    }

    pub fn has_bell(&self) -> bool {
        self.has_bell
    }

    pub fn clear_bel(&mut self, cx: &mut ViewContext<TerminalView>) {
        self.has_bell = false;
        cx.emit(Event::Wakeup);
    }

    pub fn deploy_context_menu(
        &mut self,
        position: gpui::Point<Pixels>,
        cx: &mut ViewContext<Self>,
    ) {
        let context_menu = ContextMenu::build(cx, |menu, _| {
            menu.action("Clear", Box::new(Clear))
                .action("Close", Box::new(CloseActiveItem { save_intent: None }))
        });

        cx.focus_view(&context_menu);
        let subscription =
            cx.subscribe(&context_menu, |this, _, _: &DismissEvent, cx| {
                if this.context_menu.as_ref().is_some_and(|context_menu| {
                    context_menu.0.focus_handle(cx).contains_focused(cx)
                }) {
                    cx.focus_self();
                }
                this.context_menu.take();
                cx.notify();
            });

        self.context_menu = Some((context_menu, position, subscription));
    }

    fn show_character_palette(&mut self, _: &ShowCharacterPalette, cx: &mut ViewContext<Self>) {
        if !self
            .terminal
            .read(cx)
            .last_content
            .mode
            .contains(TermMode::ALT_SCREEN)
        {
            cx.show_character_palette();
        } else {
            self.terminal.update(cx, |term, cx| {
                term.try_keystroke(
                    &Keystroke::parse("ctrl-cmd-space").unwrap(),
                    TerminalSettings::get_global(cx).option_as_meta,
                )
            });
        }
    }

    fn select_all(&mut self, _: &editor::SelectAll, cx: &mut ViewContext<Self>) {
        self.terminal.update(cx, |term, _| term.select_all());
        cx.notify();
    }

    fn clear(&mut self, _: &Clear, cx: &mut ViewContext<Self>) {
        self.terminal.update(cx, |term, _| term.clear());
        cx.notify();
    }

    pub fn should_show_cursor(&self, focused: bool, cx: &mut gpui::ViewContext<Self>) -> bool {
        //Don't blink the cursor when not focused, blinking is disabled, or paused
        if !focused
            || !self.blinking_on
            || self.blinking_paused
            || self
                .terminal
                .read(cx)
                .last_content
                .mode
                .contains(TermMode::ALT_SCREEN)
        {
            return true;
        }

        match TerminalSettings::get_global(cx).blinking {
            //If the user requested to never blink, don't blink it.
            TerminalBlink::Off => true,
            //If the terminal is controlling it, check terminal mode
            TerminalBlink::TerminalControlled | TerminalBlink::On => self.blink_state,
        }
    }

    fn blink_cursors(&mut self, epoch: usize, cx: &mut ViewContext<Self>) {
        if epoch == self.blink_epoch && !self.blinking_paused {
            self.blink_state = !self.blink_state;
            cx.notify();

            let epoch = self.next_blink_epoch();
            cx.spawn(|this, mut cx| async move {
                Timer::after(CURSOR_BLINK_INTERVAL).await;
                this.update(&mut cx, |this, cx| this.blink_cursors(epoch, cx))
                    .log_err();
            })
            .detach();
        }
    }

    pub fn pause_cursor_blinking(&mut self, cx: &mut ViewContext<Self>) {
        self.blink_state = true;
        cx.notify();

        let epoch = self.next_blink_epoch();
        cx.spawn(|this, mut cx| async move {
            Timer::after(CURSOR_BLINK_INTERVAL).await;
            this.update(&mut cx, |this, cx| this.resume_cursor_blinking(epoch, cx))
                .ok();
        })
        .detach();
    }

    pub fn find_matches(
        &mut self,
        query: Arc<project::search::SearchQuery>,
        cx: &mut ViewContext<Self>,
    ) -> Task<Vec<RangeInclusive<Point>>> {
        let searcher = regex_search_for_query(&query);

        if let Some(searcher) = searcher {
            self.terminal
                .update(cx, |term, cx| term.find_matches(searcher, cx))
        } else {
            cx.background_executor().spawn(async { Vec::new() })
        }
    }

    pub fn terminal(&self) -> &Model<Terminal> {
        &self.terminal
    }

    fn next_blink_epoch(&mut self) -> usize {
        self.blink_epoch += 1;
        self.blink_epoch
    }

    fn resume_cursor_blinking(&mut self, epoch: usize, cx: &mut ViewContext<Self>) {
        if epoch == self.blink_epoch {
            self.blinking_paused = false;
            self.blink_cursors(epoch, cx);
        }
    }

    ///Attempt to paste the clipboard into the terminal
    fn copy(&mut self, _: &Copy, cx: &mut ViewContext<Self>) {
        self.terminal.update(cx, |term, _| term.copy())
    }

    ///Attempt to paste the clipboard into the terminal
    fn paste(&mut self, _: &Paste, cx: &mut ViewContext<Self>) {
        if let Some(item) = cx.read_from_clipboard() {
            self.terminal
                .update(cx, |terminal, _cx| terminal.paste(item.text()));
        }
    }

    fn send_text(&mut self, text: &SendText, cx: &mut ViewContext<Self>) {
        self.clear_bel(cx);
        self.terminal.update(cx, |term, _| {
            term.input(text.0.to_string());
        });
    }

    fn send_keystroke(&mut self, text: &SendKeystroke, cx: &mut ViewContext<Self>) {
        if let Some(keystroke) = Keystroke::parse(&text.0).log_err() {
            self.clear_bel(cx);
            self.terminal.update(cx, |term, cx| {
                term.try_keystroke(&keystroke, TerminalSettings::get_global(cx).option_as_meta);
            });
        }
    }

    fn dispatch_context(&self, cx: &AppContext) -> KeyContext {
        let mut dispatch_context = KeyContext::default();
        dispatch_context.add("Terminal");

        let mode = self.terminal.read(cx).last_content.mode;
        dispatch_context.set(
            "screen",
            if mode.contains(TermMode::ALT_SCREEN) {
                "alt"
            } else {
                "normal"
            },
        );

        if mode.contains(TermMode::APP_CURSOR) {
            dispatch_context.add("DECCKM");
        }
        if mode.contains(TermMode::APP_KEYPAD) {
            dispatch_context.add("DECPAM");
        } else {
            dispatch_context.add("DECPNM");
        }
        if mode.contains(TermMode::SHOW_CURSOR) {
            dispatch_context.add("DECTCEM");
        }
        if mode.contains(TermMode::LINE_WRAP) {
            dispatch_context.add("DECAWM");
        }
        if mode.contains(TermMode::ORIGIN) {
            dispatch_context.add("DECOM");
        }
        if mode.contains(TermMode::INSERT) {
            dispatch_context.add("IRM");
        }
        //LNM is apparently the name for this. https://vt100.net/docs/vt510-rm/LNM.html
        if mode.contains(TermMode::LINE_FEED_NEW_LINE) {
            dispatch_context.add("LNM");
        }
        if mode.contains(TermMode::FOCUS_IN_OUT) {
            dispatch_context.add("report_focus");
        }
        if mode.contains(TermMode::ALTERNATE_SCROLL) {
            dispatch_context.add("alternate_scroll");
        }
        if mode.contains(TermMode::BRACKETED_PASTE) {
            dispatch_context.add("bracketed_paste");
        }
        if mode.intersects(TermMode::MOUSE_MODE) {
            dispatch_context.add("any_mouse_reporting");
        }
        {
            let mouse_reporting = if mode.contains(TermMode::MOUSE_REPORT_CLICK) {
                "click"
            } else if mode.contains(TermMode::MOUSE_DRAG) {
                "drag"
            } else if mode.contains(TermMode::MOUSE_MOTION) {
                "motion"
            } else {
                "off"
            };
            dispatch_context.set("mouse_reporting", mouse_reporting);
        }
        {
            let format = if mode.contains(TermMode::SGR_MOUSE) {
                "sgr"
            } else if mode.contains(TermMode::UTF8_MOUSE) {
                "utf8"
            } else {
                "normal"
            };
            dispatch_context.set("mouse_format", format);
        };
        dispatch_context
    }
}

fn possible_open_targets(
    workspace: &WeakView<Workspace>,
    maybe_path: &String,
    cx: &mut ViewContext<'_, TerminalView>,
) -> Vec<PathLikeWithPosition<PathBuf>> {
    let path_like = PathLikeWithPosition::parse_str(maybe_path.as_str(), |path_str| {
        Ok::<_, std::convert::Infallible>(Path::new(path_str).to_path_buf())
    })
    .expect("infallible");
    let maybe_path = path_like.path_like;
    let potential_abs_paths = if maybe_path.is_absolute() {
        vec![maybe_path]
    } else if maybe_path.starts_with("~") {
        if let Some(abs_path) = maybe_path
            .strip_prefix("~")
            .ok()
            .and_then(|maybe_path| Some(dirs::home_dir()?.join(maybe_path)))
        {
            vec![abs_path]
        } else {
            Vec::new()
        }
    } else if let Some(workspace) = workspace.upgrade() {
        workspace.update(cx, |workspace, cx| {
            workspace
                .worktrees(cx)
                .map(|worktree| worktree.read(cx).abs_path().join(&maybe_path))
                .collect()
        })
    } else {
        Vec::new()
    };

    potential_abs_paths
        .into_iter()
        .filter(|path| path.exists())
        .map(|path| PathLikeWithPosition {
            path_like: path,
            row: path_like.row,
            column: path_like.column,
        })
        .collect()
}

pub fn regex_search_for_query(query: &project::search::SearchQuery) -> Option<RegexSearch> {
    let query = query.as_str();
    let searcher = RegexSearch::new(&query);
    searcher.ok()
}

impl TerminalView {
    fn key_down(&mut self, event: &KeyDownEvent, cx: &mut ViewContext<Self>) {
        self.clear_bel(cx);
        self.pause_cursor_blinking(cx);

        self.terminal.update(cx, |term, cx| {
            term.try_keystroke(
                &event.keystroke,
                TerminalSettings::get_global(cx).option_as_meta,
            )
        });
    }

    fn focus_in(&mut self, cx: &mut ViewContext<Self>) {
        self.has_new_content = false;
        self.terminal.read(cx).focus_in();
        self.blink_cursors(self.blink_epoch, cx);
        cx.notify();
    }

    fn focus_out(&mut self, cx: &mut ViewContext<Self>) {
        self.terminal.update(cx, |terminal, _| {
            terminal.focus_out();
        });
        cx.notify();
    }
}

impl Render for TerminalView {
<<<<<<< HEAD
    type Output = Focusable<Div>;

    fn render(&mut self, cx: &mut ViewContext<Self>) -> Self::Output {
=======
    fn render(&mut self, cx: &mut ViewContext<Self>) -> impl Element {
>>>>>>> 81b03d37
        let terminal_handle = self.terminal.clone();

        let focused = self.focus_handle.is_focused(cx);

        div()
            .size_full()
            .relative()
            .track_focus(&self.focus_handle)
            .key_context(self.dispatch_context(cx))
            .on_action(cx.listener(TerminalView::send_text))
            .on_action(cx.listener(TerminalView::send_keystroke))
            .on_action(cx.listener(TerminalView::copy))
            .on_action(cx.listener(TerminalView::paste))
            .on_action(cx.listener(TerminalView::clear))
            .on_action(cx.listener(TerminalView::show_character_palette))
            .on_action(cx.listener(TerminalView::select_all))
            .on_key_down(cx.listener(Self::key_down))
            .on_mouse_down(
                MouseButton::Right,
                cx.listener(|this, event: &MouseDownEvent, cx| {
                    this.deploy_context_menu(event.position, cx);
                    cx.notify();
                }),
            )
            .child(
                // TODO: Oddly this wrapper div is needed for TerminalElement to not steal events from the context menu
                div().size_full().child(TerminalElement::new(
                    terminal_handle,
                    self.focus_handle.clone(),
                    focused,
                    self.should_show_cursor(focused, cx),
                    self.can_navigate_to_selected_word,
                )),
            )
            .children(self.context_menu.as_ref().map(|(menu, positon, _)| {
                overlay()
                    .position(*positon)
                    .anchor(gpui::AnchorCorner::TopLeft)
                    .child(menu.clone())
            }))
    }
}

impl Item for TerminalView {
    type Event = ItemEvent;

    fn tab_tooltip_text(&self, cx: &AppContext) -> Option<SharedString> {
        Some(self.terminal().read(cx).title().into())
    }

    fn tab_content(
        &self,
        _detail: Option<usize>,
        selected: bool,
        cx: &WindowContext,
    ) -> AnyElement {
        let title = self.terminal().read(cx).title();

        h_stack()
            .gap_2()
            .child(IconElement::new(Icon::Terminal))
            .child(Label::new(title).color(if selected {
                Color::Default
            } else {
                Color::Muted
            }))
            .into_any()
    }

    fn clone_on_split(
        &self,
        _workspace_id: WorkspaceId,
        _cx: &mut ViewContext<Self>,
    ) -> Option<View<Self>> {
        //From what I can tell, there's no  way to tell the current working
        //Directory of the terminal from outside the shell. There might be
        //solutions to this, but they are non-trivial and require more IPC

        // Some(TerminalContainer::new(
        //     Err(anyhow::anyhow!("failed to instantiate terminal")),
        //     workspace_id,
        //     cx,
        // ))

        // TODO
        None
    }

    fn is_dirty(&self, _cx: &gpui::AppContext) -> bool {
        self.has_bell()
    }

    fn has_conflict(&self, _cx: &AppContext) -> bool {
        false
    }

    // todo!(search)
    // fn as_searchable(&self, handle: &View<Self>) -> Option<Box<dyn SearchableItemHandle>> {
    //     Some(Box::new(handle.clone()))
    // }

    fn breadcrumb_location(&self) -> ToolbarItemLocation {
        ToolbarItemLocation::PrimaryLeft
    }

    fn breadcrumbs(&self, _: &theme::Theme, cx: &AppContext) -> Option<Vec<BreadcrumbText>> {
        Some(vec![BreadcrumbText {
            text: self.terminal().read(cx).breadcrumb_text.clone(),
            highlights: None,
        }])
    }

    fn serialized_item_kind() -> Option<&'static str> {
        Some("Terminal")
    }

    fn deserialize(
        project: Model<Project>,
        workspace: WeakView<Workspace>,
        workspace_id: workspace::WorkspaceId,
        item_id: workspace::ItemId,
        cx: &mut ViewContext<Pane>,
    ) -> Task<anyhow::Result<View<Self>>> {
        let window = cx.window_handle();
        cx.spawn(|pane, mut cx| async move {
            let cwd = TERMINAL_DB
                .get_working_directory(item_id, workspace_id)
                .log_err()
                .flatten()
                .or_else(|| {
                    cx.update(|_, cx| {
                        let strategy = TerminalSettings::get_global(cx).working_directory.clone();
                        workspace
                            .upgrade()
                            .map(|workspace| {
                                get_working_directory(workspace.read(cx), cx, strategy)
                            })
                            .flatten()
                    })
                    .ok()
                    .flatten()
                });

            let terminal = project.update(&mut cx, |project, cx| {
                project.create_terminal(cwd, window, cx)
            })??;
            pane.update(&mut cx, |_, cx| {
                cx.build_view(|cx| TerminalView::new(terminal, workspace, workspace_id, cx))
            })
        })
    }

    fn added_to_workspace(&mut self, workspace: &mut Workspace, cx: &mut ViewContext<Self>) {
        cx.background_executor()
            .spawn(TERMINAL_DB.update_workspace_id(
                workspace.database_id(),
                self.workspace_id,
                cx.entity_id().as_u64(),
            ))
            .detach();
        self.workspace_id = workspace.database_id();
    }

    fn to_item_events(event: &Self::Event, mut f: impl FnMut(ItemEvent)) {
        f(*event)
    }
}

impl SearchableItem for TerminalView {
    type Match = RangeInclusive<Point>;

    fn supported_options() -> SearchOptions {
        SearchOptions {
            case: false,
            word: false,
            regex: false,
            replacement: false,
        }
    }

    /// Clear stored matches
    fn clear_matches(&mut self, cx: &mut ViewContext<Self>) {
        self.terminal().update(cx, |term, _| term.matches.clear())
    }

    /// Store matches returned from find_matches somewhere for rendering
    fn update_matches(&mut self, matches: Vec<Self::Match>, cx: &mut ViewContext<Self>) {
        self.terminal().update(cx, |term, _| term.matches = matches)
    }

    /// Return the selection content to pre-load into this search
    fn query_suggestion(&mut self, cx: &mut ViewContext<Self>) -> String {
        self.terminal()
            .read(cx)
            .last_content
            .selection_text
            .clone()
            .unwrap_or_default()
    }

    /// Focus match at given index into the Vec of matches
    fn activate_match(&mut self, index: usize, _: Vec<Self::Match>, cx: &mut ViewContext<Self>) {
        self.terminal()
            .update(cx, |term, _| term.activate_match(index));
        cx.notify();
    }

    /// Add selections for all matches given.
    fn select_matches(&mut self, matches: Vec<Self::Match>, cx: &mut ViewContext<Self>) {
        self.terminal()
            .update(cx, |term, _| term.select_matches(matches));
        cx.notify();
    }

    /// Get all of the matches for this query, should be done on the background
    fn find_matches(
        &mut self,
        query: Arc<project::search::SearchQuery>,
        cx: &mut ViewContext<Self>,
    ) -> Task<Vec<Self::Match>> {
        if let Some(searcher) = regex_search_for_query(&query) {
            self.terminal()
                .update(cx, |term, cx| term.find_matches(searcher, cx))
        } else {
            Task::ready(vec![])
        }
    }

    /// Reports back to the search toolbar what the active match should be (the selection)
    fn active_match_index(
        &mut self,
        matches: Vec<Self::Match>,
        cx: &mut ViewContext<Self>,
    ) -> Option<usize> {
        // Selection head might have a value if there's a selection that isn't
        // associated with a match. Therefore, if there are no matches, we should
        // report None, no matter the state of the terminal
        let res = if matches.len() > 0 {
            if let Some(selection_head) = self.terminal().read(cx).selection_head {
                // If selection head is contained in a match. Return that match
                if let Some(ix) = matches
                    .iter()
                    .enumerate()
                    .find(|(_, search_match)| {
                        search_match.contains(&selection_head)
                            || search_match.start() > &selection_head
                    })
                    .map(|(ix, _)| ix)
                {
                    Some(ix)
                } else {
                    // If no selection after selection head, return the last match
                    Some(matches.len().saturating_sub(1))
                }
            } else {
                // Matches found but no active selection, return the first last one (closest to cursor)
                Some(matches.len().saturating_sub(1))
            }
        } else {
            None
        };

        res
    }
    fn replace(&mut self, _: &Self::Match, _: &SearchQuery, _: &mut ViewContext<Self>) {
        // Replacement is not supported in terminal view, so this is a no-op.
    }
}

///Get's the working directory for the given workspace, respecting the user's settings.
pub fn get_working_directory(
    workspace: &Workspace,
    cx: &AppContext,
    strategy: WorkingDirectory,
) -> Option<PathBuf> {
    let res = match strategy {
        WorkingDirectory::CurrentProjectDirectory => current_project_directory(workspace, cx)
            .or_else(|| first_project_directory(workspace, cx)),
        WorkingDirectory::FirstProjectDirectory => first_project_directory(workspace, cx),
        WorkingDirectory::AlwaysHome => None,
        WorkingDirectory::Always { directory } => {
            shellexpand::full(&directory) //TODO handle this better
                .ok()
                .map(|dir| Path::new(&dir.to_string()).to_path_buf())
                .filter(|dir| dir.is_dir())
        }
    };
    res.or_else(home_dir)
}

///Get's the first project's home directory, or the home directory
fn first_project_directory(workspace: &Workspace, cx: &AppContext) -> Option<PathBuf> {
    workspace
        .worktrees(cx)
        .next()
        .and_then(|worktree_handle| worktree_handle.read(cx).as_local())
        .and_then(get_path_from_wt)
}

///Gets the intuitively correct working directory from the given workspace
///If there is an active entry for this project, returns that entry's worktree root.
///If there's no active entry but there is a worktree, returns that worktrees root.
///If either of these roots are files, or if there are any other query failures,
///  returns the user's home directory
fn current_project_directory(workspace: &Workspace, cx: &AppContext) -> Option<PathBuf> {
    let project = workspace.project().read(cx);

    project
        .active_entry()
        .and_then(|entry_id| project.worktree_for_entry(entry_id, cx))
        .or_else(|| workspace.worktrees(cx).next())
        .and_then(|worktree_handle| worktree_handle.read(cx).as_local())
        .and_then(get_path_from_wt)
}

fn get_path_from_wt(wt: &LocalWorktree) -> Option<PathBuf> {
    wt.root_entry()
        .filter(|re| re.is_dir())
        .map(|_| wt.abs_path().to_path_buf())
}

#[cfg(test)]
mod tests {
    use super::*;
    use gpui::TestAppContext;
    use project::{Entry, Project, ProjectPath, Worktree};
    use std::path::Path;
    use workspace::AppState;

    // Working directory calculation tests

    // No Worktrees in project -> home_dir()
    #[gpui::test]
    async fn no_worktree(cx: &mut TestAppContext) {
        let (project, workspace) = init_test(cx).await;
        cx.read(|cx| {
            let workspace = workspace.read(cx);
            let active_entry = project.read(cx).active_entry();

            //Make sure environment is as expected
            assert!(active_entry.is_none());
            assert!(workspace.worktrees(cx).next().is_none());

            let res = current_project_directory(workspace, cx);
            assert_eq!(res, None);
            let res = first_project_directory(workspace, cx);
            assert_eq!(res, None);
        });
    }

    // No active entry, but a worktree, worktree is a file -> home_dir()
    #[gpui::test]
    async fn no_active_entry_worktree_is_file(cx: &mut TestAppContext) {
        let (project, workspace) = init_test(cx).await;

        create_file_wt(project.clone(), "/root.txt", cx).await;
        cx.read(|cx| {
            let workspace = workspace.read(cx);
            let active_entry = project.read(cx).active_entry();

            //Make sure environment is as expected
            assert!(active_entry.is_none());
            assert!(workspace.worktrees(cx).next().is_some());

            let res = current_project_directory(workspace, cx);
            assert_eq!(res, None);
            let res = first_project_directory(workspace, cx);
            assert_eq!(res, None);
        });
    }

    // No active entry, but a worktree, worktree is a folder -> worktree_folder
    #[gpui::test]
    async fn no_active_entry_worktree_is_dir(cx: &mut TestAppContext) {
        let (project, workspace) = init_test(cx).await;

        let (_wt, _entry) = create_folder_wt(project.clone(), "/root/", cx).await;
        cx.update(|cx| {
            let workspace = workspace.read(cx);
            let active_entry = project.read(cx).active_entry();

            assert!(active_entry.is_none());
            assert!(workspace.worktrees(cx).next().is_some());

            let res = current_project_directory(workspace, cx);
            assert_eq!(res, Some((Path::new("/root/")).to_path_buf()));
            let res = first_project_directory(workspace, cx);
            assert_eq!(res, Some((Path::new("/root/")).to_path_buf()));
        });
    }

    // Active entry with a work tree, worktree is a file -> home_dir()
    #[gpui::test]
    async fn active_entry_worktree_is_file(cx: &mut TestAppContext) {
        let (project, workspace) = init_test(cx).await;

        let (_wt, _entry) = create_folder_wt(project.clone(), "/root1/", cx).await;
        let (wt2, entry2) = create_file_wt(project.clone(), "/root2.txt", cx).await;
        insert_active_entry_for(wt2, entry2, project.clone(), cx);

        cx.update(|cx| {
            let workspace = workspace.read(cx);
            let active_entry = project.read(cx).active_entry();

            assert!(active_entry.is_some());

            let res = current_project_directory(workspace, cx);
            assert_eq!(res, None);
            let res = first_project_directory(workspace, cx);
            assert_eq!(res, Some((Path::new("/root1/")).to_path_buf()));
        });
    }

    // Active entry, with a worktree, worktree is a folder -> worktree_folder
    #[gpui::test]
    async fn active_entry_worktree_is_dir(cx: &mut TestAppContext) {
        let (project, workspace) = init_test(cx).await;

        let (_wt, _entry) = create_folder_wt(project.clone(), "/root1/", cx).await;
        let (wt2, entry2) = create_folder_wt(project.clone(), "/root2/", cx).await;
        insert_active_entry_for(wt2, entry2, project.clone(), cx);

        cx.update(|cx| {
            let workspace = workspace.read(cx);
            let active_entry = project.read(cx).active_entry();

            assert!(active_entry.is_some());

            let res = current_project_directory(workspace, cx);
            assert_eq!(res, Some((Path::new("/root2/")).to_path_buf()));
            let res = first_project_directory(workspace, cx);
            assert_eq!(res, Some((Path::new("/root1/")).to_path_buf()));
        });
    }

    /// Creates a worktree with 1 file: /root.txt
    pub async fn init_test(cx: &mut TestAppContext) -> (Model<Project>, View<Workspace>) {
        let params = cx.update(AppState::test);
        cx.update(|cx| {
            theme::init(theme::LoadThemes::JustBase, cx);
            Project::init_settings(cx);
            language::init(cx);
        });

        let project = Project::test(params.fs.clone(), [], cx).await;
        let workspace = cx
            .add_window(|cx| Workspace::test_new(project.clone(), cx))
            .root_view(cx)
            .unwrap();

        (project, workspace)
    }

    /// Creates a worktree with 1 folder: /root{suffix}/
    async fn create_folder_wt(
        project: Model<Project>,
        path: impl AsRef<Path>,
        cx: &mut TestAppContext,
    ) -> (Model<Worktree>, Entry) {
        create_wt(project, true, path, cx).await
    }

    /// Creates a worktree with 1 file: /root{suffix}.txt
    async fn create_file_wt(
        project: Model<Project>,
        path: impl AsRef<Path>,
        cx: &mut TestAppContext,
    ) -> (Model<Worktree>, Entry) {
        create_wt(project, false, path, cx).await
    }

    async fn create_wt(
        project: Model<Project>,
        is_dir: bool,
        path: impl AsRef<Path>,
        cx: &mut TestAppContext,
    ) -> (Model<Worktree>, Entry) {
        let (wt, _) = project
            .update(cx, |project, cx| {
                project.find_or_create_local_worktree(path, true, cx)
            })
            .await
            .unwrap();

        let entry = cx
            .update(|cx| {
                wt.update(cx, |wt, cx| {
                    wt.as_local()
                        .unwrap()
                        .create_entry(Path::new(""), is_dir, cx)
                })
            })
            .await
            .unwrap()
            .unwrap();

        (wt, entry)
    }

    pub fn insert_active_entry_for(
        wt: Model<Worktree>,
        entry: Entry,
        project: Model<Project>,
        cx: &mut TestAppContext,
    ) {
        cx.update(|cx| {
            let p = ProjectPath {
                worktree_id: wt.read(cx).id(),
                path: entry.path,
            };
            project.update(cx, |project, cx| project.set_active_path(Some(p), cx));
        });
    }
}<|MERGE_RESOLUTION|>--- conflicted
+++ resolved
@@ -617,13 +617,7 @@
 }
 
 impl Render for TerminalView {
-<<<<<<< HEAD
-    type Output = Focusable<Div>;
-
-    fn render(&mut self, cx: &mut ViewContext<Self>) -> Self::Output {
-=======
     fn render(&mut self, cx: &mut ViewContext<Self>) -> impl Element {
->>>>>>> 81b03d37
         let terminal_handle = self.terminal.clone();
 
         let focused = self.focus_handle.is_focused(cx);
