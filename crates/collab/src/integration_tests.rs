--- conflicted
+++ resolved
@@ -330,6 +330,7 @@
         })
         .await
         .unwrap();
+    deterministic.run_until_parked();
     let call_b2 = incoming_call_b.next().await.unwrap().unwrap();
     assert_eq!(call_b2.caller.github_login, "user_c");
 }
@@ -1186,8 +1187,9 @@
     let client_a = server.create_client(cx_a, "user_a").await;
     let client_b = server.create_client(cx_b, "user_b").await;
     server
-        .make_contacts(vec![(&client_a, cx_a), (&client_b, cx_b)])
-        .await;
+        .create_room(&mut [(&client_a, cx_a), (&client_b, cx_b)])
+        .await;
+    let active_call_a = cx_a.read(ActiveCall::global);
 
     client_a
         .fs
@@ -1213,9 +1215,14 @@
         .await;
 
     let (project_local, worktree_id) = client_a.build_local_project("/dir", cx_a).await;
-    let project_remote = client_b
-        .build_remote_project(&project_local, cx_a, cx_b)
-        .await;
+    let project_id = active_call_a
+        .update(cx_a, |call, cx| {
+            call.share_project(project_local.clone(), cx)
+        })
+        .await
+        .unwrap();
+
+    let project_remote = client_b.build_remote_project(project_id, cx_b).await;
 
     let diff_base = "
         one
@@ -5338,16 +5345,13 @@
 
     let mut server = TestServer::start(cx.foreground(), cx.background()).await;
     let db = server.app_state.db.clone();
-<<<<<<< HEAD
-
-    let room_creator_user_id = db.create_user("room-creator", None, false).await.unwrap();
-=======
-    let host_user_id = db
+
+    let room_creator_user_id = db
         .create_user(
-            "host@example.com",
+            "room-creator@example.com",
             false,
             NewUserParams {
-                github_login: "host".into(),
+                github_login: "room-creator".into(),
                 github_user_id: 0,
                 invite_count: 0,
             },
@@ -5355,7 +5359,6 @@
         .await
         .unwrap()
         .user_id;
->>>>>>> e96abf14
     let mut available_guests = vec![
         "guest-1".to_string(),
         "guest-2".to_string(),
@@ -5363,29 +5366,24 @@
         "guest-4".to_string(),
     ];
 
-<<<<<<< HEAD
-    for username in Some(&"host".to_string())
+    for (ix, username) in Some(&"host".to_string())
         .into_iter()
         .chain(&available_guests)
+        .enumerate()
     {
-        let user_id = db.create_user(username, None, false).await.unwrap();
-=======
-    for (ix, username) in available_guests.iter().enumerate() {
-        let guest_user_id = db
+        let user_id = db
             .create_user(
                 &format!("{username}@example.com"),
                 false,
                 NewUserParams {
                     github_login: username.into(),
-                    github_user_id: ix as i32,
+                    github_user_id: (ix + 1) as i32,
                     invite_count: 0,
                 },
             )
             .await
             .unwrap()
             .user_id;
-        assert_eq!(*username, format!("guest-{}", guest_user_id));
->>>>>>> e96abf14
         server
             .app_state
             .db
